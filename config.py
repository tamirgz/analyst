"""Configuration settings for the web search and report generation system."""

<<<<<<< HEAD
=======
# API Key for NVIDIA API
# NVIDIA_API_KEY = "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"
NVIDIA_API_KEY = "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"
# NVIDIA_API_KEY = "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"
>>>>>>> d48c0f80
# Default topic (can be overridden via command line)
DEFAULT_TOPIC = "Is there a process of establishment of Israeli Military or Offensive Cyber Industry in Australia?"

# Initial websites for crawling
INITIAL_WEBSITES = [
    "https://www.bellingcat.com/",
    "https://worldview.stratfor.com/",
    "https://thesoufancenter.org/",
    "https://www.globalsecurity.org/",
    "https://www.defenseone.com/"
]

# Model configuration
SEARCHER_MODEL_CONFIG = {
    "id": "llama-3.3-70b-versatile",
    "temperature": 0.4,
    "top_p": 0.3
}

# Model configuration
WRITER_MODEL_CONFIG = {
    "id": "llama-3.3-70b-versatile",
    "temperature": 0.2,
    "top_p": 0.2
}

# Review criteria thresholds
REVIEW_THRESHOLDS = {
    "min_word_count": 2000,
    "min_score": 7,
    "min_avg_score": 8,
    "max_iterations": 5
}

# Crawler settings
CRAWLER_CONFIG = {
    "max_pages_per_site": 10,
    "min_relevance_score": 0.5
}<|MERGE_RESOLUTION|>--- conflicted
+++ resolved
@@ -1,12 +1,9 @@
 """Configuration settings for the web search and report generation system."""
 
-<<<<<<< HEAD
-=======
 # API Key for NVIDIA API
 # NVIDIA_API_KEY = "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"
 NVIDIA_API_KEY = "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"
 # NVIDIA_API_KEY = "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"
->>>>>>> d48c0f80
 # Default topic (can be overridden via command line)
 DEFAULT_TOPIC = "Is there a process of establishment of Israeli Military or Offensive Cyber Industry in Australia?"
 
